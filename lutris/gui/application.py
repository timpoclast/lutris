--- conflicted
+++ resolved
@@ -59,11 +59,8 @@
 
         GLib.set_application_name(_('Lutris'))
         self.window = None
-<<<<<<< HEAD
         self.help_overlay = None
-=======
         self.tray = None
->>>>>>> 5033bcfc
         self.css_provider = Gtk.CssProvider.new()
 
         if os.geteuid() == 0:
@@ -169,7 +166,6 @@
         builder = Gtk.Builder.new_from_file(
             os.path.join(datapath.get(), 'ui', 'menus.ui')
         )
-<<<<<<< HEAD
         appmenu = builder.get_object('app-menu')
         self.set_app_menu(appmenu)
 
@@ -184,11 +180,10 @@
             last_section = it.get_value()
             shortcuts_item = Gio.MenuItem.new(_('Keyboard Shortcuts'), 'win.show-help-overlay')
             last_section.prepend_item(shortcuts_item)
-=======
+
         menubar = builder.get_object('menubar')
         self.set_menubar(menubar)
         self.set_tray_icon(read_setting('show_tray_icon', default='false') == 'true')
->>>>>>> 5033bcfc
 
     def set_tray_icon(self, active=False):
         """Creates or destroys a tray icon for the application"""
@@ -197,6 +192,7 @@
         else:
             self.tray = LutrisTray(application=self)
             self.tray.set_visible(active)
+
     def do_activate(self):
         if not self.window:
             self.window = LutrisWindow(application=self)
