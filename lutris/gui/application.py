# pylint: disable=no-member
#
# Copyright (C) 2016 Patrick Griffis <tingping@tingping.se>
#
# This program is free software: you can redistribute it and/or modify
# it under the terms of the GNU General Public License as published by
# the Free Software Foundation, either version 3 of the License, or
# (at your option) any later version.
#
# This program is distributed in the hope that it will be useful,
# but WITHOUT ANY WARRANTY; without even the implied warranty of
# MERCHANTABILITY or FITNESS FOR A PARTICULAR PURPOSE.  See the
# GNU General Public License for more details.
#
# You should have received a copy of the GNU General Public License
# along with this program.  If not, see <http://www.gnu.org/licenses/>.

import json
import logging
import os
import signal
import sys
import gettext
from gettext import gettext as _

<<<<<<< HEAD
import gi

gi.require_version('Gdk', '3.0')
gi.require_version('Gtk', '3.0')
from gi.repository import Gio, GLib, Gtk
=======
import gi  # isort:skip
gi.require_version('Gdk', '3.0')  # NOQA # isort:skip
gi.require_version('Gtk', '3.0')  # NOQA # isort:skip
>>>>>>> ef4b05b0

from gi.repository import Gio, GLib, Gtk
from lutris import pga
from lutris.config import check_config
from lutris.gui.dialogs import ErrorDialog, InstallOrPlayDialog
from lutris.migrations import migrate
from lutris.platforms import update_platforms
from lutris.services.steam import AppManifest, get_appmanifests, get_steamapps_paths
from lutris.settings import VERSION
from lutris.thread import exec_in_thread
from lutris.util import datapath
from lutris.util.dxvk import init_dxvk_versions
from lutris.util.log import logger
from lutris.util.resources import parse_installer_url

from .lutriswindow import LutrisWindow
from lutris.gui.lutristray import LutrisTray, has_tray_support


class Application(Gtk.Application):
    def __init__(self):

        Gtk.Application.__init__(self, application_id='net.lutris.Lutris',
                                 flags=Gio.ApplicationFlags.HANDLES_COMMAND_LINE)

        gettext.bindtextdomain("lutris", "/usr/share/locale")
        gettext.textdomain("lutris")

        check_config()
        init_dxvk_versions()
        migrate()
        update_platforms()

        GLib.set_application_name(_('Lutris'))
        self.window = None
        self.tray = None
        self.css_provider = Gtk.CssProvider.new()

        if os.geteuid() == 0:
            ErrorDialog("Running Lutris as root is not recommended and may cause unexpected issues")

        try:
            self.css_provider.load_from_path(os.path.join(datapath.get(), 'ui', 'lutris.css'))
        except GLib.Error as e:
            logger.exception(e)

        if hasattr(self, 'add_main_option'):
            self.add_arguments()
        else:
            ErrorDialog("Your Linux distribution is too old, Lutris won't function properly")

    def add_arguments(self):
        if hasattr(self, 'set_option_context_summary'):
            self.set_option_context_summary(
                'Run a game directly by adding the parameter lutris:rungame/game-identifier.\n'
                'If several games share the same identifier you can use the numerical ID '
                '(displayed when running lutris --list-games) and add '
                'lutris:rungameid/numerical-id.\n'
                'To install a game, add lutris:install/game-identifier.'
            )
        else:
            logger.warning("This version of Gtk doesn't support set_option_context_summary")
        self.add_main_option('version',
                             ord('v'),
                             GLib.OptionFlags.NONE,
                             GLib.OptionArg.NONE,
                             _('Print the version of Lutris and exit'),
                             None)
        self.add_main_option('debug',
                             ord('d'),
                             GLib.OptionFlags.NONE,
                             GLib.OptionArg.NONE,
                             _('Show debug messages'),
                             None)
        self.add_main_option('install',
                             ord('i'),
                             GLib.OptionFlags.NONE,
                             GLib.OptionArg.STRING,
                             _('Install a game from a yml file'),
                             None)
        self.add_main_option('exec',
                             ord('e'),
                             GLib.OptionFlags.NONE,
                             GLib.OptionArg.STRING,
                             _('Execute a program with the lutris runtime'),
                             None)
        self.add_main_option('list-games',
                             ord('l'),
                             GLib.OptionFlags.NONE,
                             GLib.OptionArg.NONE,
                             _('List all games in database'),
                             None)
        self.add_main_option('installed',
                             ord('o'),
                             GLib.OptionFlags.NONE,
                             GLib.OptionArg.NONE,
                             _('Only list installed games'),
                             None)
        self.add_main_option('list-steam-games',
                             ord('s'),
                             GLib.OptionFlags.NONE,
                             GLib.OptionArg.NONE,
                             _('List available Steam games'),
                             None)
        self.add_main_option('list-steam-folders',
                             0,
                             GLib.OptionFlags.NONE,
                             GLib.OptionArg.NONE,
                             _('List all known Steam library folders'),
                             None)
        self.add_main_option('json',
                             ord('j'),
                             GLib.OptionFlags.NONE,
                             GLib.OptionArg.NONE,
                             _('Display the list of games in JSON format'),
                             None)
        self.add_main_option('reinstall',
                             0,
                             GLib.OptionFlags.NONE,
                             GLib.OptionArg.NONE,
                             _('Reinstall game'),
                             None)
        self.add_main_option(GLib.OPTION_REMAINING,
                             0,
                             GLib.OptionFlags.NONE,
                             GLib.OptionArg.STRING_ARRAY,
                             _('uri to open'),
                             'URI')

    def set_connect_state(self, connected):
        # We fiddle with the menu directly which is rather ugly
        menu = self.get_menubar().get_item_link(0, 'submenu').get_item_link(0, 'section')
        menu.remove(0)  # Assert that it is the very first item
        if connected:
            item = Gio.MenuItem.new('Disconnect', 'win.disconnect')
        else:
            item = Gio.MenuItem.new('Connect', 'win.connect')
        menu.prepend_item(item)

    def do_startup(self):
        Gtk.Application.do_startup(self)
        signal.signal(signal.SIGINT, signal.SIG_DFL)

        action = Gio.SimpleAction.new('quit')
        action.connect('activate', lambda *x: self.quit())
        self.add_action(action)

        builder = Gtk.Builder.new_from_file(
            os.path.join(datapath.get(), 'ui', 'menus-traditional.ui')
        )
        menubar = builder.get_object('menubar')
        self.set_menubar(menubar)
        if has_tray_support():
            self.tray = LutrisTray(application=self)

    def do_activate(self):
        if not self.window:
            self.window = LutrisWindow(application=self)
            screen = self.window.props.screen
            Gtk.StyleContext.add_provider_for_screen(
                screen,
                self.css_provider,
                Gtk.STYLE_PROVIDER_PRIORITY_APPLICATION
            )
            GLib.timeout_add(300, self.refresh_status)

    @staticmethod
    def _print(command_line, string):
        # Workaround broken pygobject bindings
        command_line.do_print_literal(command_line, string + '\n')

    def do_command_line(self, command_line):
        options = command_line.get_options_dict()

        # Set up logger
        if options.contains('debug'):
            logger.setLevel(logging.DEBUG)

        # Text only commands

        # Print Lutris version and exit
        if options.contains('version'):
            executable_name = os.path.basename(sys.argv[0])
            print(executable_name + "-" + VERSION)
            logger.setLevel(logging.NOTSET)
            return 0

        # List game
        if options.contains('list-games'):
            game_list = pga.get_games()
            if options.contains('installed'):
                game_list = [game for game in game_list if game['installed']]
            if options.contains('json'):
                self.print_game_json(command_line, game_list)
            else:
                self.print_game_list(command_line, game_list)
            return 0
        # List Steam games
        elif options.contains('list-steam-games'):
            self.print_steam_list(command_line)
            return 0
        # List Steam folders
        elif options.contains('list-steam-folders'):
            self.print_steam_folders(command_line)
            return 0

        # Execute command in Lutris context
        elif options.contains('exec'):
            command = options.lookup_value('exec').get_string()
            self.execute_command(command)
            return 0

        try:
            url = options.lookup_value(GLib.OPTION_REMAINING)
            installer_info = self.get_lutris_action(url)
        except ValueError:
            self._print(command_line, '%s is not a valid URI' % url.get_strv())
            return 1
        game_slug = installer_info['game_slug']
        action = installer_info['action']
        revision = installer_info['revision']

        installer_file = None
        if options.contains('install'):
            installer_file = options.lookup_value('install').get_string()
            installer_file = os.path.abspath(installer_file)
            action = 'install'
            if not os.path.isfile(installer_file):
                self._print(command_line, "No such file: %s" % installer_file)
                return 1

        # Graphical commands
        self.activate()

        db_game = None
        if game_slug:
            if action == 'rungameid':
                # Force db_game to use game id
                db_game = pga.get_game_by_field(game_slug, 'id')
            elif action == 'rungame':
                # Force db_game to use game slug
                db_game = pga.get_game_by_field(game_slug, 'slug')
            elif action == 'install':
                # Installers can use game or installer slugs
                db_game = (pga.get_game_by_field(game_slug, 'slug') or
                           pga.get_game_by_field(game_slug, 'installer_slug'))

            else:
                # Dazed and confused, try anything that might works
                db_game = (pga.get_game_by_field(game_slug, 'id') or
                           pga.get_game_by_field(game_slug, 'slug') or
                           pga.get_game_by_field(game_slug, 'installer_slug'))

        if not action:
            if db_game and db_game['installed']:
                # Game found but no action provided, ask what to do
                dlg = InstallOrPlayDialog(db_game['name'])
                if not dlg.action_confirmed:
                    action = None
                if dlg.action == 'play':
                    action = 'rungame'
                elif dlg.action == 'install':
                    action = 'install'
            elif game_slug or installer_file:
                # No game found, default to install if a game_slug or
                # installer_file is provided
                action = 'install'

        if action == 'install':
            self.window.present()
            self.window.on_install_clicked(game_slug=game_slug,
                                           installer_file=installer_file,
                                           revision=revision)
        elif action in ('rungame', 'rungameid'):
            if not db_game or not db_game['id']:
                if self.window.is_visible():
                    logger.info("No game found in library")
                else:
                    logger.info("No game found in library, shutting down")
                    self.do_shutdown()
                return 0

            logger.info("Launching %s" % db_game['name'])

            # If game is not installed, show the GUI before running. Otherwise leave the GUI closed.
            if not db_game['installed']:
                self.window.present()
            self.window.on_game_run(game_id=db_game['id'])

        else:
            self.window.present()

        return 0

    def refresh_status(self):
        if self.window.running_game is None or self.window.running_game.state == self.window.running_game.STATE_STOPPED:
            if not self.window.is_visible():
                self.do_shutdown()
                return False
        return True

    def get_lutris_action(self, url):
        installer_info = {
            'game_slug': None,
            'revision': None,
            'action': None
        }

        if url:
            url = url.get_strv()

        if url and len(url):
            url = url[0]  # TODO: Support multiple
            installer_info = parse_installer_url(url)
            if installer_info is False:
                raise ValueError
        return installer_info

    def print_game_list(self, command_line, game_list):
        for game in game_list:
            self._print(
                command_line,
                "{:4} | {:<40} | {:<40} | {:<15} | {:<64}".format(
                    game['id'],
                    game['name'][:40],
                    game['slug'][:40],
                    game['runner'] or '-',
                    game['directory'] or '-'
                )
            )

    def print_game_json(self, command_line, game_list):
        games = [
            {
                'id': game['id'],
                'slug': game['slug'],
                'name': game['name'],
                'runner': game['runner'],
                'directory': game['directory']
            }
            for game in game_list
        ]
        self._print(command_line, json.dumps(games, indent=2))

    def print_steam_list(self, command_line):
        steamapps_paths = get_steamapps_paths()
        for platform in ('linux', 'windows'):
            for path in steamapps_paths[platform]:
                appmanifest_files = get_appmanifests(path)
                for appmanifest_file in appmanifest_files:
                    appmanifest = AppManifest(os.path.join(path, appmanifest_file))
                    self._print(
                        command_line,
                        "  {:8} | {:<60} | {:10} | {}".format(
                            appmanifest.steamid,
                            appmanifest.name or '-',
                            platform,
                            ", ".join(appmanifest.states)
                        )
                    )

    def execute_command(self, command):
        """
            Execute an arbitrary command in a Lutris context
            with the runtime enabled and monitored by LutrisThread
        """
        logger.info("Running command '{}'".format(command))
        thread = exec_in_thread(command)
        try:
            GLib.MainLoop().run()
        except KeyboardInterrupt:
            thread.stop()

    def print_steam_folders(self, command_line):
        steamapps_paths = get_steamapps_paths()
        for platform in ('linux', 'windows'):
            for path in steamapps_paths[platform]:
                self._print(command_line, path)

    def do_shutdown(self):
        logger.info("Shutting down Lutris")
        Gtk.Application.do_shutdown(self)
        if self.window:
            self.window.destroy()<|MERGE_RESOLUTION|>--- conflicted
+++ resolved
@@ -23,17 +23,10 @@
 import gettext
 from gettext import gettext as _
 
-<<<<<<< HEAD
-import gi
-
-gi.require_version('Gdk', '3.0')
-gi.require_version('Gtk', '3.0')
-from gi.repository import Gio, GLib, Gtk
-=======
 import gi  # isort:skip
 gi.require_version('Gdk', '3.0')  # NOQA # isort:skip
 gi.require_version('Gtk', '3.0')  # NOQA # isort:skip
->>>>>>> ef4b05b0
+
 
 from gi.repository import Gio, GLib, Gtk
 from lutris import pga
