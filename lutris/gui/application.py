--- conflicted
+++ resolved
@@ -36,10 +36,6 @@
 from lutris.api import parse_installer_url
 from lutris.command import exec_command
 from lutris.game import Game
-<<<<<<< HEAD
-from lutris import settings
-=======
->>>>>>> 3e95a2ed
 from lutris.gui.dialogs import ErrorDialog, InstallOrPlayDialog
 from lutris.gui.dialogs.issue import IssueReportWindow
 from lutris.gui.installerwindow import InstallerWindow
@@ -364,12 +360,8 @@
             elif action == "install":
                 # Installers can use game or installer slugs
                 self.run_in_background = True
-<<<<<<< HEAD
                 db_game = pga.get_game_by_field(game_slug, "slug") \
                     or pga.get_game_by_field(game_slug, "installer_slug")
-=======
-                db_game = pga.get_game_by_field(game_slug, "slug") or pga.get_game_by_field(game_slug, "installer_slug")
->>>>>>> 3e95a2ed
             else:
                 # Dazed and confused, try anything that might works
                 db_game = (
