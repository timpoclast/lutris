--- conflicted
+++ resolved
@@ -817,24 +817,14 @@
         else:
             self.set_selected_filter(None, row.id, None)
 
-<<<<<<< HEAD
-    def set_selected_filter(self, runner, platform):
-=======
-    def on_tray_icon_toggle(self, action, value):
-        """Callback for handling tray icon toggle"""
-        action.set_state(value)
-        settings.write_setting("show_tray_icon", value)
-        self.application.set_tray_icon()
-
     def set_selected_filter(self, runner, platform, category):
->>>>>>> 667d12b0
         """Filter the view to a given runner and platform"""
         self.selected_runner = runner
         self.selected_platform = platform
         self.selected_category = category
         self.game_store.filter_runner = self.selected_runner
         self.game_store.filter_platform = self.selected_platform
-<<<<<<< HEAD
+        self.game_store.filter_category = self.selected_category
         self.invalidate_game_filter()
 
     def show_invalid_credential_warning(self):
@@ -842,8 +832,4 @@
 
     def show_library_sync_error(self):
         dialogs.ErrorDialog("Failed to retrieve game library, "
-                            "there might be some problems contacting lutris.net")
-=======
-        self.game_store.filter_category = self.selected_category
-        self.invalidate_game_filter()
->>>>>>> 667d12b0
+                            "there might be some problems contacting lutris.net")