--- conflicted
+++ resolved
@@ -51,13 +51,8 @@
     filename = icon_name.lower().replace(' ', '') + '.png'
     icon_path = os.path.join(datapath.get(), 'media/' + icon_type + '_icons', filename)
     if not os.path.exists(icon_path):
-<<<<<<< HEAD
-        # The icon doesn't exist, so return nothing.
-        return
-=======
         logger.error("Unable to find icon '%s'", icon_path)
         return None
->>>>>>> 5033bcfc
     if format == 'image':
         icon = Gtk.Image()
         icon.set_from_file(icon_path)
