"""Wine commands for installers"""
# pylint: disable=too-many-arguments
import os
import shlex
import time
from gettext import gettext as _

from lutris import runtime, settings
from lutris.command import MonitoredCommand
from lutris.exceptions import UnavailableRunnerError
from lutris.runners import import_runner
from lutris.util import linux, system
from lutris.util.log import logger
from lutris.util.shell import get_shell_command
from lutris.util.strings import split_arguments
from lutris.util.wine.cabinstall import CabInstaller
from lutris.util.wine.prefix import WinePrefixManager
from lutris.util.wine.wine import (
    WINE_DEFAULT_ARCH, WINE_DIR, detect_arch, detect_prefix_arch, get_overrides_env, get_real_executable,
    use_lutris_runtime
)


def set_regedit(
    path,
    key,
    value="",
    type="REG_SZ",  # pylint: disable=redefined-builtin
    wine_path=None,
    prefix=None,
    arch=WINE_DEFAULT_ARCH,
):
    """Add keys to the windows registry.

    Path is something like HKEY_CURRENT_USER/Software/Wine/Direct3D
    """
    formatted_value = {
        "REG_SZ": '"%s"' % value,
        "REG_DWORD": "dword:" + value,
        "REG_BINARY": "hex:" + value.replace(" ", ","),
        "REG_MULTI_SZ": "hex(2):" + value,
        "REG_EXPAND_SZ": "hex(7):" + value,
    }
    # Make temporary reg file
    reg_path = os.path.join(settings.CACHE_DIR, "winekeys.reg")
    with open(reg_path, "w", encoding='utf-8') as reg_file:
        reg_file.write('REGEDIT4\n\n[%s]\n"%s"=%s\n' % (path, key, formatted_value[type]))
    logger.debug("Setting [%s]:%s=%s", path, key, formatted_value[type])
    set_regedit_file(reg_path, wine_path=wine_path, prefix=prefix, arch=arch)
    os.remove(reg_path)


def set_regedit_file(filename, wine_path=None, prefix=None, arch=WINE_DEFAULT_ARCH):
    """Apply a regedit file to the Windows registry."""
    if arch == "win64" and wine_path and system.path_exists(wine_path + "64"):
        # Use wine64 by default if set to a 64bit prefix. Using regular wine
        # will prevent some registry keys from being created. Most likely to be
        # a bug in Wine. see: https://github.com/lutris/lutris/issues/804
        wine_path = wine_path + "64"

    wineexec(
        "regedit",
        args="/S '%s'" % filename,
        wine_path=wine_path,
        prefix=prefix,
        arch=arch,
        blocking=True,
    )


def delete_registry_key(key, wine_path=None, prefix=None, arch=WINE_DEFAULT_ARCH):
    """Deletes a registry key from a Wine prefix"""
    wineexec(
        "regedit",
        args='/S /D "%s"' % key,
        wine_path=wine_path,
        prefix=prefix,
        arch=arch,
        blocking=True,
    )


def create_prefix(  # noqa: C901
    prefix,
    wine_path=None,
    arch=WINE_DEFAULT_ARCH,
    overrides=None,
    install_gecko=None,
    install_mono=None,
    runner=None
):
    """Create a new Wine prefix."""
    # pylint: disable=too-many-locals
    if overrides is None:
        overrides = {}
    if not prefix:
        raise ValueError("No Wine prefix path given")
    logger.info("Creating a %s prefix in %s", arch, prefix)

    # Follow symlinks, don't delete existing ones as it would break some setups
    if os.path.islink(prefix):
        prefix = os.readlink(prefix)

    # Avoid issue of 64bit Wine refusing to create win32 prefix
    # over an existing empty folder.
    if os.path.isdir(prefix) and not os.listdir(prefix):
        try:
            os.rmdir(prefix)
        except OSError:
            logger.error("Failed to delete %s, you may lack permissions on this folder.", prefix)

    if not wine_path:
        if not runner:
            runner = import_runner("wine")()
        wine_path = runner.get_executable()
    if not wine_path:
        logger.error("Wine not found, can't create prefix")
        return
    wineboot_path = os.path.join(os.path.dirname(wine_path), "wineboot")
    if not system.path_exists(wineboot_path):
        logger.error(
            "No wineboot executable found in %s, "
            "your wine installation is most likely broken",
            wine_path,
        )
        return

    wineenv = {
        "WINEARCH": arch,
        "WINEPREFIX": prefix,
        "WINEDLLOVERRIDES": get_overrides_env(overrides),
        "WINE_MONO_CACHE_DIR": os.path.join(os.path.dirname(os.path.dirname(wine_path)), "mono"),
        "WINE_GECKO_CACHE_DIR": os.path.join(os.path.dirname(os.path.dirname(wine_path)), "gecko"),
    }

    if install_gecko == "False":
        wineenv["WINE_SKIP_GECKO_INSTALLATION"] = "1"
        overrides["mshtml"] = "disabled"
    if install_mono == "False":
        wineenv["WINE_SKIP_MONO_INSTALLATION"] = "1"
        overrides["mscoree"] = "disabled"

    system.execute([wineboot_path], env=wineenv)
    for loop_index in range(1000):
        time.sleep(0.5)
        if system.path_exists(os.path.join(prefix, "user.reg")):
            break
        if loop_index == 60:
            logger.warning("Wine prefix creation is taking longer than expected...")
    if not os.path.exists(os.path.join(prefix, "user.reg")):
        logger.error("No user.reg found after prefix creation. Prefix might not be valid")
        return
    logger.info("%s Prefix created in %s", arch, prefix)
    prefix_manager = WinePrefixManager(prefix)
    prefix_manager.setup_defaults()


def winekill(prefix, arch=WINE_DEFAULT_ARCH, wine_path=None, env=None, initial_pids=None, runner=None):
    """Kill processes in Wine prefix."""

    initial_pids = initial_pids or []

    if not wine_path:
        if not runner:
            runner = import_runner("wine")()
        wine_path = runner.get_executable()
    wine_root = os.path.dirname(wine_path)
    if not env:
        env = {"WINEARCH": arch, "WINEPREFIX": prefix}
    command = [os.path.join(wine_root, "wineserver"), "-k"]

    logger.debug("Killing all wine processes: %s", command)
    logger.debug("\tWine prefix: %s", prefix)
    logger.debug("\tWine arch: %s", arch)
    if initial_pids:
        logger.debug("\tInitial pids: %s", initial_pids)

    system.execute(command, env=env, quiet=True)

    logger.debug("Waiting for wine processes to terminate")
    # Wineserver needs time to terminate processes
    num_cycles = 0
    while True:
        num_cycles += 1
        running_processes = [pid for pid in initial_pids if system.path_exists("/proc/%s" % pid)]

        if not running_processes:
            break
        if num_cycles > 20:
            logger.warning(
                "Some wine processes are still running: %s",
                ", ".join(running_processes),
            )
            break
        time.sleep(0.1)
    logger.debug("Done waiting.")


# pragma pylint: disable=too-many-locals
def wineexec(  # noqa: C901
    executable,
    args="",
    wine_path=None,
    prefix=None,
    arch=None,
    working_dir=None,
    winetricks_wine="",
    blocking=False,
    config=None,
    include_processes=None,
    exclude_processes=None,
    disable_runtime=False,
    env=None,
    overrides=None,
    runner=None
):
    """
    Execute a Wine command.

    Args:
        executable (str): wine program to run, pass None to run wine itself
        args (str): program arguments
        wine_path (str): path to the wine version to use
        prefix (str): path to the wine prefix to use
        arch (str): wine architecture of the prefix
        working_dir (str): path to the working dir for the process
        winetricks_wine (str): path to the wine version used by winetricks
        blocking (bool): if true, do not run the process in a thread
        config (LutrisConfig): LutrisConfig object for the process context
        watch (list): list of process names to monitor (even when in a ignore list)
        runner (runner): the wine runner that carries the configuration to use

    Returns:
        Process results if the process is running in blocking mode or
        MonitoredCommand instance otherwise.
    """
    if env is None:
        env = {}
    if exclude_processes is None:
        exclude_processes = []
    if include_processes is None:
        include_processes = []
    executable = str(executable) if executable else ""
    if isinstance(include_processes, str):
        include_processes = shlex.split(include_processes)
    if isinstance(exclude_processes, str):
        exclude_processes = shlex.split(exclude_processes)

    if not runner:
        runner = import_runner("wine")()

    if not wine_path:
        wine_path = runner.get_executable()
    if not wine_path:
        raise UnavailableRunnerError(_("Wine is not installed"))

    if not working_dir:
        if os.path.isfile(executable):
            working_dir = os.path.dirname(executable)

    executable, _args, working_dir = get_real_executable(executable, working_dir)
    if _args:
        args = '{} "{}"'.format(_args[0], _args[1])

    # Create prefix if necessary
    if arch not in ("win32", "win64"):
        arch = detect_arch(prefix, wine_path)
    if not detect_prefix_arch(prefix):
        wine_bin = winetricks_wine if winetricks_wine else wine_path
        create_prefix(prefix, wine_path=wine_bin, arch=arch, runner=runner)

    wineenv = {"WINEARCH": arch}
    if winetricks_wine:
        wineenv["WINE"] = winetricks_wine
    else:
        wineenv["WINE"] = wine_path

    if prefix:
        wineenv["WINEPREFIX"] = prefix

    wine_system_config = config.system_config if config else runner.system_config
    disable_runtime = disable_runtime or wine_system_config["disable_runtime"]
    if use_lutris_runtime(wine_path=wineenv["WINE"], force_disable=disable_runtime):
        if WINE_DIR in wine_path:
            wine_root_path = os.path.dirname(os.path.dirname(wine_path))
        elif WINE_DIR in winetricks_wine:
            wine_root_path = os.path.dirname(os.path.dirname(winetricks_wine))
        else:
            wine_root_path = None
        wineenv["LD_LIBRARY_PATH"] = ":".join(
            runtime.get_paths(
                prefer_system_libs=wine_system_config["prefer_system_libs"],
                wine_path=wine_root_path,
            )
        )

    if overrides:
        wineenv["WINEDLLOVERRIDES"] = get_overrides_env(overrides)

    baseenv = runner.get_env(disable_runtime=disable_runtime)
    baseenv.update(wineenv)
    baseenv.update(env)

    command_parameters = [wine_path]
    if executable:
        command_parameters.append(executable)
    command_parameters += split_arguments(args)

    runner.prelaunch()

    if blocking:
        return system.execute(command_parameters, env=baseenv, cwd=working_dir)

    command = MonitoredCommand(
        command_parameters,
        runner=runner,
        env=baseenv,
        cwd=working_dir,
        include_processes=include_processes,
        exclude_processes=exclude_processes,
    )
    command.start()
    return command


# pragma pylint: enable=too-many-locals


def find_winetricks(wine_path, system_winetricks=False):
    winetricks_path = os.path.join(settings.RUNTIME_DIR, "winetricks/winetricks")
    if (system_winetricks or not system.path_exists(winetricks_path)):
        winetricks_path = system.find_executable("winetricks")
        if not winetricks_path:
            raise RuntimeError("No installation of winetricks found")
    if wine_path:
        winetricks_wine = wine_path
    else:
        wine = import_runner("wine")
        winetricks_wine = wine().get_executable()
    return winetricks_path


def winetricks(
    app,
    prefix=None,
    arch=None,
    silent=True,
    wine_path=None,
    config=None,
    env=None,
    disable_runtime=False,
    system_winetricks=False,
    runner=None
):
    """Execute winetricks."""
<<<<<<< HEAD
    wine_config = config or LutrisConfig(runner_slug="wine")
    winetricks_path = find_winetricks(wine_path, wine_config.runner_config.get("system_winetricks"))
=======
    winetricks_path = os.path.join(settings.RUNTIME_DIR, "winetricks/winetricks")
    if system_winetricks or not system.path_exists(winetricks_path):
        winetricks_path = system.find_executable("winetricks")
        working_dir = None
        if not winetricks_path:
            raise RuntimeError("No installation of winetricks found")
    else:
        # We will use our own zentiy if available, which is here and it
        # also needs a data file in this directory. We have to set the
        # working_dir so it will find the data file.
        working_dir = os.path.join(settings.RUNTIME_DIR, "winetricks")

        if not env:
            env = {}

        path = env.get("PATH", os.environ["PATH"])
        env["PATH"] = "%s:%s" % (working_dir, path)

    if wine_path:
        winetricks_wine = wine_path
    else:
        if not runner:
            runner = import_runner("wine")()
        winetricks_wine = runner.get_executable()
>>>>>>> 97f58242
    if arch not in ("win32", "win64"):
        arch = detect_arch(prefix, winetricks_wine)
    args = app
    if str(silent).lower() in ("yes", "on", "true"):
        args = "--unattended " + args

    return wineexec(
        None,
        prefix=prefix,
        winetricks_wine=winetricks_wine,
        wine_path=winetricks_path,
        working_dir=working_dir,
        arch=arch,
        args=args,
        config=config,
        env=env,
        disable_runtime=disable_runtime,
        runner=runner
    )


def winecfg(wine_path=None, prefix=None, arch=WINE_DEFAULT_ARCH, config=None, env=None, runner=None):
    """Execute winecfg."""
    if not wine_path:
        logger.debug("winecfg: Reverting to default wine")
        wine = import_runner("wine")
        wine_path = wine().get_executable()

    return wineexec(
        "winecfg.exe",
        prefix=prefix,
        winetricks_wine=wine_path,
        wine_path=wine_path,
        arch=arch,
        config=config,
        env=env,
        include_processes=["winecfg.exe"],
        runner=runner
    )


def eject_disc(wine_path, prefix):
    """Use Wine to eject a drive"""
    wineexec("eject", prefix=prefix, wine_path=wine_path, args="-a")


def install_cab_component(cabfile, component, wine_path=None, prefix=None, arch=None):
    """Install a component from a cabfile in a prefix"""
    cab_installer = CabInstaller(prefix, wine_path=wine_path, arch=arch)
    files = cab_installer.extract_from_cab(cabfile, component)
    registry_files = cab_installer.get_registry_files(files)
    for registry_file, _arch in registry_files:
        set_regedit_file(registry_file, wine_path=wine_path, prefix=prefix, arch=_arch)
    cab_installer.cleanup()


def open_wine_terminal(terminal, wine_path, prefix, env, system_winetricks):
    winetricks_path = find_winetricks(wine_path, system_winetricks)
    aliases = {
        "wine": wine_path,
        "winecfg": wine_path + "cfg",
        "wineserver": wine_path + "server",
        "wineboot": wine_path + "boot",
        "winetricks": winetricks_path,
    }
    env["WINEPREFIX"] = prefix
    shell_command = get_shell_command(prefix, env, aliases)
    terminal = terminal or linux.get_default_terminal()
    system.execute([terminal, "-e", shell_command])<|MERGE_RESOLUTION|>--- conflicted
+++ resolved
@@ -326,18 +326,27 @@
 # pragma pylint: enable=too-many-locals
 
 
-def find_winetricks(wine_path, system_winetricks=False):
+def find_winetricks(env=None, system_winetricks=False):
+    """Find winetricks path."""
     winetricks_path = os.path.join(settings.RUNTIME_DIR, "winetricks/winetricks")
-    if (system_winetricks or not system.path_exists(winetricks_path)):
+    if system_winetricks or not system.path_exists(winetricks_path):
         winetricks_path = system.find_executable("winetricks")
+        working_dir = None
         if not winetricks_path:
             raise RuntimeError("No installation of winetricks found")
-    if wine_path:
-        winetricks_wine = wine_path
     else:
-        wine = import_runner("wine")
-        winetricks_wine = wine().get_executable()
-    return winetricks_path
+        # We will use our own zentiy if available, which is here and it
+        # also needs a data file in this directory. We have to set the
+        # working_dir so it will find the data file.
+        working_dir = os.path.join(settings.RUNTIME_DIR, "winetricks")
+
+        if not env:
+            env = {}
+
+        path = env.get("PATH", os.environ["PATH"])
+        env["PATH"] = "%s:%s" % (working_dir, path)
+
+    return (winetricks_path, working_dir, env)
 
 
 def winetricks(
@@ -353,27 +362,7 @@
     runner=None
 ):
     """Execute winetricks."""
-<<<<<<< HEAD
-    wine_config = config or LutrisConfig(runner_slug="wine")
-    winetricks_path = find_winetricks(wine_path, wine_config.runner_config.get("system_winetricks"))
-=======
-    winetricks_path = os.path.join(settings.RUNTIME_DIR, "winetricks/winetricks")
-    if system_winetricks or not system.path_exists(winetricks_path):
-        winetricks_path = system.find_executable("winetricks")
-        working_dir = None
-        if not winetricks_path:
-            raise RuntimeError("No installation of winetricks found")
-    else:
-        # We will use our own zentiy if available, which is here and it
-        # also needs a data file in this directory. We have to set the
-        # working_dir so it will find the data file.
-        working_dir = os.path.join(settings.RUNTIME_DIR, "winetricks")
-
-        if not env:
-            env = {}
-
-        path = env.get("PATH", os.environ["PATH"])
-        env["PATH"] = "%s:%s" % (working_dir, path)
+    winetricks_path, working_dir, env = find_winetricks(env, system_winetricks)
 
     if wine_path:
         winetricks_wine = wine_path
@@ -381,7 +370,6 @@
         if not runner:
             runner = import_runner("wine")()
         winetricks_wine = runner.get_executable()
->>>>>>> 97f58242
     if arch not in ("win32", "win64"):
         arch = detect_arch(prefix, winetricks_wine)
     args = app
@@ -439,7 +427,7 @@
 
 
 def open_wine_terminal(terminal, wine_path, prefix, env, system_winetricks):
-    winetricks_path = find_winetricks(wine_path, system_winetricks)
+    winetricks_path, working_dir, env = find_winetricks(env, system_winetricks)
     aliases = {
         "wine": wine_path,
         "winecfg": wine_path + "cfg",
